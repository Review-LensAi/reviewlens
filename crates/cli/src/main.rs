//! The command-line interface for the Intelligent Code Review Agent.

use anyhow::Context;
use clap::Parser;
use engine::ReviewEngine;
use std::path::PathBuf;

mod commands;

/// A context-aware, security-first code review agent that runs locally or in CI.
#[derive(Parser, Debug)]
#[command(version, about, long_about = None)]
#[command(propagate_version = true)]
struct Cli {
    /// Sets the verbosity level.
    #[arg(short, long, action = clap::ArgAction::Count)]
    verbose: u8,

    /// Path to configuration file.
    #[arg(long, value_name = "PATH", default_value = "reviewer.toml")]
    config: PathBuf,

    #[command(subcommand)]
    command: Commands,
}

/// The subcommands for the CLI.
#[derive(Parser, Debug)]
enum Commands {
    /// Checks a diff for issues and generates a review report.
    Check(commands::check::CheckArgs),
    /// Manages the RAG index for a repository.
    Index(commands::index::IndexArgs),
}

#[tokio::main]
async fn main() -> anyhow::Result<()> {
    // Initialize logging
    env_logger::init();

    let cli = Cli::parse();

<<<<<<< HEAD
    // Placeholder: Load config and initialize the engine
    // In a real app, you'd load this from a `reviewer.toml` file.
    let config = engine::config::Config {
        llm: engine::config::LlmConfig {
            provider: engine::config::Provider::Local,
            model: "dummy".to_string(),
            temperature: 0.1,
            api_key: None,
            base_url: None,
        },
        project: engine::config::ProjectConfig {
            include: vec!["**/*".to_string()],
            exclude: vec!["target/*".to_string(), ".git/*".to_string()],
        },
        rules: engine::config::RulesConfig {
            owasp_top_5: true,
            secrets: true,
        },
    };
    let engine = ReviewEngine::new(config)?;
=======
    let config = engine::config::Config::load_from_path(&cli.config)
        .with_context(|| format!("failed to load config from {}", cli.config.display()))?;
    let engine = ReviewEngine::new(config);
>>>>>>> 973179c9

    // Execute the subcommand
    match cli.command {
        Commands::Check(args) => commands::check::run(args, &engine).await?,
        Commands::Index(args) => commands::index::run(args, &engine).await?,
    }

    Ok(())
}<|MERGE_RESOLUTION|>--- conflicted
+++ resolved
@@ -40,7 +40,6 @@
 
     let cli = Cli::parse();
 
-<<<<<<< HEAD
     // Placeholder: Load config and initialize the engine
     // In a real app, you'd load this from a `reviewer.toml` file.
     let config = engine::config::Config {
@@ -61,11 +60,6 @@
         },
     };
     let engine = ReviewEngine::new(config)?;
-=======
-    let config = engine::config::Config::load_from_path(&cli.config)
-        .with_context(|| format!("failed to load config from {}", cli.config.display()))?;
-    let engine = ReviewEngine::new(config);
->>>>>>> 973179c9
 
     // Execute the subcommand
     match cli.command {
