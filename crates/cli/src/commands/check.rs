--- conflicted
+++ resolved
@@ -114,23 +114,8 @@
 
     log::info!("Running 'check' with the following arguments:");
     log::info!("  Path: {}", args.path);
-<<<<<<< HEAD
     log::info!("  Format: {:?}", args.format);
     log::info!("  Output: {}", output_path);
-=======
-    log::info!("  Output: {}", args.output);
-    log::info!("  Format: {:?}", args.format);
-    log::info!("  CI mode: {}", args.ci);
-    log::info!("  Only changed: {}", args.only_changed);
-    log::info!("  No progress: {}", args.no_progress);
-
-    if args.ci {
-        env::set_var("CI", "true");
-    }
-    if !args.no_progress {
-        log::info!("Starting review...");
-    }
->>>>>>> e6c29188
 
     // Resolve the base reference, falling back to upstream if not provided.
     let base_ref = if args.diff != "auto" {
@@ -238,7 +223,6 @@
         }
     }
 
-<<<<<<< HEAD
     // 3. Generate the report and write it to the selected output path.
     let report_str = match args.format {
         ReportFormat::Markdown => {
@@ -257,19 +241,6 @@
     let redacted_report = redact_text(engine.config(), &report_str);
     fs::write(&output_path, &redacted_report)?;
     log::info!("\nReview complete. Report written to {}.", output_path);
-=======
-    // 3. Generate the report and write it to `args.output`.
-    let generator: Box<dyn ReportGenerator> = match args.format {
-        ReportFormat::Md => Box::new(MarkdownGenerator),
-        ReportFormat::Json => Box::new(JsonGenerator),
-    };
-    let report_out = generator
-        .generate(&report)
-        .map_err(|e| anyhow::anyhow!(e))?;
-    let redacted_report = redact_text(engine.config(), &report_out);
-    fs::write(&args.output, &redacted_report)?;
-    log::info!("\nReview complete. Report written to {}.", args.output);
->>>>>>> e6c29188
 
     // 4. Determine if issues exceed the severity threshold.
     let threshold = args
