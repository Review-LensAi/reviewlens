--- conflicted
+++ resolved
@@ -55,11 +55,10 @@
     /// Defaults to the `fail-on` setting in `reviewlens.toml` (`high` if unset).
     #[arg(long, value_enum)]
     pub fail_on: Option<Severity>,
-<<<<<<< HEAD
+
     // Flags such as `--no-progress` and `--ci` used to appear twice in this
     // structure, leading to compilation errors. They are intentionally omitted
     // here so the top-level CLI can own those options without duplication.
-=======
 
     /// Suppress the progress bar output.
     #[arg(long, default_value_t = false)]
@@ -68,7 +67,6 @@
     /// Emit condensed output suitable for CI environments.
     #[arg(long, default_value_t = false)]
     pub ci: bool,
->>>>>>> 5ac660b9
 }
 
 /// Executes the `check` subcommand.
