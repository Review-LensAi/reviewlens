--- conflicted
+++ resolved
@@ -104,7 +104,6 @@
         let rag = RagContextRetriever::new(Box::new(InMemoryVectorStore::default()));
         let mut contexts = Vec::new();
         for issue in &issues {
-<<<<<<< HEAD
             if let Ok(ctx) = rag
                 .retrieve(&format!(
                     "{}:{} {}",
@@ -127,7 +126,7 @@
             "Provide a review summary for the following issues: {:?}",
             issues
         ));
-=======
+      
             let context = rag
                 .retrieve(&format!("{}:{} {}", issue.file_path, issue.line_number, issue.description))
                 .await?;
@@ -154,7 +153,7 @@
             redacted_issues.join("\n"),
             redacted_contexts.join("\n")
         );
->>>>>>> babbafa1
+
         let llm_response = self.llm.generate(&prompt).await?;
 
         // 5. Build and return the ReviewReport.
