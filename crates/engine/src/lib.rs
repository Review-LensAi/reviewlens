//! The core engine for the Intelligent Code Review Agent.
//!
//! This crate contains the primary logic for:
//! - Parsing configurations (`config`).
//! - Handling errors (`error`).
//! - Parsing diffs (`diff_parser`).
//! - Interacting with LLM providers (`llm`).
//! - Performing Retrieval-Augmented Generation (`rag`).
//! - Scanning for vulnerabilities and patterns (`scanner`).
//! - Generating reports (`report`).

// Public modules
pub mod config;
pub mod diff_parser;
pub mod error;
pub mod llm;
pub mod rag;
pub mod report;
pub mod scanner;

use crate::config::Config;
use crate::error::{EngineError, Result};
use crate::llm::{create_llm_provider, LlmProvider};
use crate::rag::{InMemoryVectorStore, RagContextRetriever};
use crate::report::ReviewReport;
use crate::scanner::Scanner;
use globset::{Glob, GlobSet, GlobSetBuilder};
use std::fs;
<<<<<<< HEAD
use regex::Regex;

/// Placeholder used when redacting sensitive information.
const REDACTION_PLACEHOLDER: &str = "[REDACTED]";

/// Redacts sensitive information from the provided text based on the
/// configured redaction patterns.
pub fn redact_text(config: &Config, text: &str) -> String {
    if !config.privacy.redaction.enabled || config.privacy.redaction.patterns.is_empty() {
        return text.to_string();
    }

    let mut redacted = text.to_string();
    for pattern in &config.privacy.redaction.patterns {
        if let Ok(re) = Regex::new(pattern) {
            redacted = re
                .replace_all(&redacted, REDACTION_PLACEHOLDER)
                .to_string();
        }
    }
    redacted
}
=======
use std::path::Path;
>>>>>>> aafa93bc

/// The main engine struct.
pub struct ReviewEngine {
    config: Config,
    scanners: Vec<Box<dyn Scanner>>,
    llm: Box<dyn LlmProvider>,
}

impl ReviewEngine {
    /// Creates a new instance of the review engine from a given configuration.
    pub fn new(config: Config) -> Result<Self> {
        let llm = create_llm_provider(&config)?;
        let scanners = crate::scanner::load_enabled_scanners(&config);
        Ok(Self {
            config,
            scanners,
            llm,
        })
    }

    /// Runs a complete code review analysis on a given diff.
    pub async fn run(&self, diff: &str) -> Result<ReviewReport> {
        println!("Engine running with config: {:?}", self.config);
        println!("Analyzing diff: {}", diff);

        // 1. Parse the diff to identify changed files and hunks.
        let changed_files = diff_parser::parse(diff)?;

        // Build globsets for allowed and denied paths.
        let allow_set = build_globset(&self.config.paths.allow)?;
        let deny_set = build_globset(&self.config.paths.deny)?;

        // Filter changed files based on glob patterns.
        let filtered_files: Vec<_> = changed_files
            .into_iter()
            .filter(|file| {
                let path = Path::new(&file.path);
                allow_set.is_match(path) && !deny_set.is_match(path)
            })
            .collect();

        // 2. Run configured scanners on the filtered files.
        let mut issues = Vec::new();
        for file in filtered_files {
            let content = fs::read_to_string(&file.path)?;
            for scanner in &self.scanners {
                let mut found = scanner.scan(&file.path, &content, &self.config)?;
                issues.append(&mut found);
            }
        }

        // 3. Retrieve RAG context for flagged regions.
        let rag = RagContextRetriever::new(Box::new(InMemoryVectorStore::default()));
        let mut contexts = Vec::new();
        for issue in &issues {
<<<<<<< HEAD
            let context = rag
                .retrieve(&format!("{}:{} {}", issue.file_path, issue.line_number, issue.description))
=======
            let _ = rag
                .retrieve(&format!(
                    "{}:{} {}",
                    issue.file_path, issue.line_number, issue.description
                ))
>>>>>>> aafa93bc
                .await?;
            contexts.push(context);
        }

        // 4. Redact issue descriptions and contexts before calling the LLM.
        let redacted_issues: Vec<String> = issues
            .iter()
            .map(|issue| {
                let redacted_desc = redact_text(&self.config, &issue.description);
                format!(
                    "{}:{} {} - {}",
                    issue.file_path, issue.line_number, issue.title, redacted_desc
                )
            })
            .collect();
        let redacted_contexts: Vec<String> = contexts
            .iter()
            .map(|c| redact_text(&self.config, c))
            .collect();
        let prompt = format!(
            "Provide a review summary for the following issues:\n{}\nContext:\n{}",
            redacted_issues.join("\n"),
            redacted_contexts.join("\n")
        );
        let llm_response = self.llm.generate(&prompt).await?;

        // 5. Build and return the ReviewReport.
        let report = ReviewReport {
            summary: llm_response.content,
            issues,
            config: self.config.clone(),
        };

        Ok(report)
    }
}

fn build_globset(patterns: &[String]) -> Result<GlobSet> {
    let mut builder = GlobSetBuilder::new();
    for pattern in patterns {
        let glob = Glob::new(pattern).map_err(|e| EngineError::Config(e.to_string()))?;
        builder.add(glob);
    }
    builder
        .build()
        .map_err(|e| EngineError::Config(e.to_string()))
}<|MERGE_RESOLUTION|>--- conflicted
+++ resolved
@@ -26,7 +26,7 @@
 use crate::scanner::Scanner;
 use globset::{Glob, GlobSet, GlobSetBuilder};
 use std::fs;
-<<<<<<< HEAD
+use std::path::Path;
 use regex::Regex;
 
 /// Placeholder used when redacting sensitive information.
@@ -49,9 +49,6 @@
     }
     redacted
 }
-=======
-use std::path::Path;
->>>>>>> aafa93bc
 
 /// The main engine struct.
 pub struct ReviewEngine {
@@ -107,16 +104,8 @@
         let rag = RagContextRetriever::new(Box::new(InMemoryVectorStore::default()));
         let mut contexts = Vec::new();
         for issue in &issues {
-<<<<<<< HEAD
             let context = rag
                 .retrieve(&format!("{}:{} {}", issue.file_path, issue.line_number, issue.description))
-=======
-            let _ = rag
-                .retrieve(&format!(
-                    "{}:{} {}",
-                    issue.file_path, issue.line_number, issue.description
-                ))
->>>>>>> aafa93bc
                 .await?;
             contexts.push(context);
         }
