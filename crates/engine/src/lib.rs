--- conflicted
+++ resolved
@@ -121,8 +121,6 @@
             }
         }
 
-<<<<<<< HEAD
-=======
         // 4. Call the selected LLM provider for suggestions.
         let mut prompt = String::new();
         if !contexts.is_empty() {
@@ -135,7 +133,6 @@
             issues
         ));
 
->>>>>>> e3ce4f8b
         // 4. Redact issue descriptions and contexts before calling the LLM.
         let redacted_issues: Vec<String> = issues
             .iter()
