--- conflicted
+++ resolved
@@ -26,11 +26,8 @@
 use crate::scanner::Scanner;
 use globset::{Glob, GlobSet, GlobSetBuilder};
 use regex::Regex;
-<<<<<<< HEAD
 use std::collections::HashSet;
-=======
 use std::collections::HashMap;
->>>>>>> c18f6e8e
 use std::fs;
 use std::path::Path;
 
@@ -183,7 +180,6 @@
             }
         }
 
-<<<<<<< HEAD
         // 3. Perform lightweight flow extraction for sequence diagram.
         let interactions: Vec<(String, String)> = interactions.into_iter().collect();
         let mermaid_diagram = if interactions.len() >= 3 {
@@ -205,7 +201,6 @@
         };
 
         // 4. Retrieve RAG context for flagged regions.
-=======
         // Aggregate hotspots using configurable severity and churn weights.
         let mut issue_counts: HashMap<String, usize> = HashMap::new();
         for issue in &issues {
@@ -230,7 +225,6 @@
             .collect();
 
         // 3. Retrieve RAG context for flagged regions.
->>>>>>> c18f6e8e
         let vector_store: Box<dyn VectorStore + Send + Sync> =
             if let Some(path) = &self.config.index_path {
                 match InMemoryVectorStore::load_from_disk(path) {
