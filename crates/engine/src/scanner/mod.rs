//! Scanners for detecting specific issues like vulnerabilities or secrets.
//!
//! This module defines a `Scanner` trait that can be implemented by different
//! rule-based detectors. This allows for a flexible and extensible scanning system.

use crate::{
    config::{Config, Severity},
    error::Result,
};
use once_cell::sync::Lazy;
use regex::Regex;
use serde::Serialize;
use std::collections::HashMap;
use std::sync::{Mutex, Once};

/// Represents an issue found by a scanner.
#[derive(Debug, Clone, Serialize)]
pub struct Issue {
    pub title: String,
    pub description: String,
    pub file_path: String,
    pub line_number: usize,
    pub severity: Severity,
    pub suggested_fix: Option<String>,
    pub diff: Option<String>,
}

/// A trait for a scanner that checks code for specific issues.
pub trait Scanner: Send + Sync {
    /// Returns the name of the scanner.
    fn name(&self) -> &'static str;

    /// Scans a given file content and returns a list of issues found.
    fn scan(&self, file_path: &str, content: &str, config: &Config) -> Result<Vec<Issue>>;
}

/// Represents an inline suppression directive parsed from source code.
#[derive(Debug, Clone)]
pub struct IgnoreDirective {
    pub rule: String,
    pub reason: Option<String>,
}

/// Mapping of line numbers to suppression directives.
pub type IgnoreMap = HashMap<usize, Vec<IgnoreDirective>>;

<<<<<<< HEAD
static IGNORE_REGEX: Lazy<Regex> =
    Lazy::new(|| Regex::new(r"//\s*reviewlens:ignore\s+([A-Za-z0-9_-]+)(?:\s+(.*))?").unwrap());
=======
static IGNORE_REGEX: Lazy<Regex> = Lazy::new(|| {
    Regex::new(r"//\s*reviewlens:ignore\s+([A-Za-z0-9_-]+)(?:\s+(.*))?").unwrap()
});
>>>>>>> 204df662

/// Parses `// reviewlens:ignore` directives within a file's contents.
pub fn parse_ignore_directives(content: &str) -> IgnoreMap {
    let mut map: IgnoreMap = HashMap::new();
    for (i, line) in content.lines().enumerate() {
        if let Some(caps) = IGNORE_REGEX.captures(line) {
            let rule = caps[1].to_string();
<<<<<<< HEAD
            let reason = caps
                .get(2)
                .map(|m| m.as_str().trim().to_string())
                .filter(|s| !s.is_empty());
            let target = if line.trim_start().starts_with("//") {
                i + 2
            } else {
                i + 1
            };
=======
            let reason = caps.get(2).map(|m| m.as_str().trim().to_string()).filter(|s| !s.is_empty());
            let target = if line.trim_start().starts_with("//") { i + 2 } else { i + 1 };
>>>>>>> 204df662
            map.entry(target)
                .or_insert_with(Vec::new)
                .push(IgnoreDirective { rule, reason });
        }
    }
    map
}

/// Returns an ignore directive for a given rule at a line, if present.
pub fn find_ignore<'a>(map: &'a IgnoreMap, line: usize, rule: &str) -> Option<&'a IgnoreDirective> {
    map.get(&line)
        .and_then(|vec| vec.iter().find(|d| d.rule == rule))
}

// --- Built-in Scanners ---

pub mod secrets;
pub use secrets::SecretsScanner;

static SQL_INJECTION_PATTERNS: Lazy<Vec<Regex>> = Lazy::new(|| {
    vec![
        Regex::new("(?i)db\\.(query|exec|queryrow)\\s*\\(\\s*fmt\\.Sprintf").unwrap(),
        Regex::new("(?i)db\\.(query|exec|queryrow)\\s*\\(\\s*\"[^\"]*\"\\s*\\+").unwrap(),
        Regex::new("(?i)\"(select|insert|update|delete)[^\"]*\"\\s*\\+").unwrap(),
    ]
});

pub struct SqlInjectionGoScanner;
impl Scanner for SqlInjectionGoScanner {
    fn name(&self) -> &'static str {
        "SQL Injection Scanner (Go)"
    }

    fn scan(&self, file_path: &str, content: &str, config: &Config) -> Result<Vec<Issue>> {
        let mut issues = Vec::new();
        let ignores = parse_ignore_directives(content);
        for (i, line) in content.lines().enumerate() {
            for regex in &*SQL_INJECTION_PATTERNS {
                if regex.is_match(line) {
                    if let Some(ignore) = find_ignore(&ignores, i + 1, "sql-injection-go") {
                        log::info!(
                            "Suppressed sql-injection-go at {}:{}{}",
                            file_path,
                            i + 1,
                            ignore
                                .reason
                                .as_ref()
                                .map(|r| format!(" - {}", r))
                                .unwrap_or_default()
                        );
                    } else {
                        issues.push(Issue {
                            title: "Potential SQL Injection".to_string(),
                            description: "Dynamic SQL query construction detected. Use parameterized queries instead.".to_string(),
                            file_path: file_path.to_string(),
                            line_number: i + 1,
                            severity: config.rules.sql_injection_go.severity.clone(),
                            suggested_fix: Some("Use parameterized queries instead of string concatenation.".to_string()),
                            diff: Some(format!("-{}\n+db.Query(\"...\", params)", line.trim())),
                        });
                    }
                    break;
                }
            }
        }
        Ok(issues)
    }
}

static HTTP_DEFAULT_CLIENT_REGEX: Lazy<Regex> =
    Lazy::new(|| Regex::new("(?i)http\\.(Get|Post|Head|Do)\\(").unwrap());
static HTTP_CLIENT_REGEX: Lazy<Regex> =
    Lazy::new(|| Regex::new("(?i)&?http\\.Client\\{[^}]*\\}").unwrap());

pub struct HttpTimeoutsGoScanner;
impl Scanner for HttpTimeoutsGoScanner {
    fn name(&self) -> &'static str {
        "HTTP Timeouts Scanner (Go)"
    }

    fn scan(&self, file_path: &str, content: &str, config: &Config) -> Result<Vec<Issue>> {
        let mut issues = Vec::new();
        let ignores = parse_ignore_directives(content);
        for (i, line) in content.lines().enumerate() {
            let uses_default_client = HTTP_DEFAULT_CLIENT_REGEX.is_match(line);
            let client_without_timeout =
                HTTP_CLIENT_REGEX.is_match(line) && !line.contains("Timeout:");
            if uses_default_client || client_without_timeout {
                if let Some(ignore) = find_ignore(&ignores, i + 1, "http-timeouts-go") {
                    log::info!(
                        "Suppressed http-timeouts-go at {}:{}{}",
                        file_path,
                        i + 1,
                        ignore
                            .reason
                            .as_ref()
                            .map(|r| format!(" - {}", r))
                            .unwrap_or_default()
                    );
                } else {
                    issues.push(Issue {
                        title: "HTTP Request Without Timeout".to_string(),
                        description:
                            "HTTP requests should set a timeout to avoid hanging indefinitely."
                                .to_string(),
                        file_path: file_path.to_string(),
                        line_number: i + 1,
                        severity: config.rules.http_timeouts_go.severity.clone(),
                        suggested_fix: Some("Use an http.Client with a Timeout set.".to_string()),
                        diff: Some(if uses_default_client {
                            "-http.Get(url)\n+client := &http.Client{Timeout: 10 * time.Second}\n+client.Get(url)"
                                .to_string()
                        } else {
                            format!(
                                "-{}\n+&http.Client{{Timeout: 10 * time.Second}}",
                                line.trim()
                            )
                        }),
                    });
                }
            }
        }
        Ok(issues)
    }
}

// --- Scanner Registry & Loading ---

/// Factory type for creating scanners.
pub type ScannerFactory = fn() -> Box<dyn Scanner>;

/// Global registry of scanners accessible by name.
static REGISTRY: Lazy<Mutex<HashMap<&'static str, ScannerFactory>>> =
    Lazy::new(|| Mutex::new(HashMap::new()));

/// Registers a scanner factory under a specific name.
pub fn register_scanner(name: &'static str, constructor: ScannerFactory) {
    let mut registry = REGISTRY.lock().unwrap();
    registry.insert(name, constructor);
}

fn register_builtin_scanners() {
    static INIT: Once = Once::new();
    INIT.call_once(|| {
        register_scanner("secrets", || Box::new(SecretsScanner));
        register_scanner("sql-injection-go", || Box::new(SqlInjectionGoScanner));
        register_scanner("http-timeouts-go", || Box::new(HttpTimeoutsGoScanner));
<<<<<<< HEAD
=======
        register_scanner("convention-deviation", || {
            Box::new(ConventionDeviationScanner)
        });
>>>>>>> 204df662
    });
}

/// Returns all scanners enabled via configuration.
pub fn load_enabled_scanners(config: &Config) -> Vec<Box<dyn Scanner>> {
    register_builtin_scanners();

    if config.rules.server_xss_go.enabled {
        register_scanner("server-xss-go", || Box::new(ServerXssGoScanner));
    }

    let registry = REGISTRY.lock().unwrap();
    let mut scanners: Vec<Box<dyn Scanner>> = Vec::new();

    if config.rules.secrets.enabled {
        if let Some(factory) = registry.get("secrets") {
            scanners.push(factory());
        }
    }
    if config.rules.sql_injection_go.enabled {
        if let Some(factory) = registry.get("sql-injection-go") {
            scanners.push(factory());
        }
    }
    if config.rules.http_timeouts_go.enabled {
        if let Some(factory) = registry.get("http-timeouts-go") {
            scanners.push(factory());
        }
    }

    scanners
}<|MERGE_RESOLUTION|>--- conflicted
+++ resolved
@@ -10,10 +10,12 @@
 use once_cell::sync::Lazy;
 use regex::Regex;
 use serde::Serialize;
+use serde::Serialize;
 use std::collections::HashMap;
 use std::sync::{Mutex, Once};
 
 /// Represents an issue found by a scanner.
+#[derive(Debug, Clone, Serialize)]
 #[derive(Debug, Clone, Serialize)]
 pub struct Issue {
     pub title: String,
@@ -44,14 +46,8 @@
 /// Mapping of line numbers to suppression directives.
 pub type IgnoreMap = HashMap<usize, Vec<IgnoreDirective>>;
 
-<<<<<<< HEAD
 static IGNORE_REGEX: Lazy<Regex> =
     Lazy::new(|| Regex::new(r"//\s*reviewlens:ignore\s+([A-Za-z0-9_-]+)(?:\s+(.*))?").unwrap());
-=======
-static IGNORE_REGEX: Lazy<Regex> = Lazy::new(|| {
-    Regex::new(r"//\s*reviewlens:ignore\s+([A-Za-z0-9_-]+)(?:\s+(.*))?").unwrap()
-});
->>>>>>> 204df662
 
 /// Parses `// reviewlens:ignore` directives within a file's contents.
 pub fn parse_ignore_directives(content: &str) -> IgnoreMap {
@@ -59,7 +55,6 @@
     for (i, line) in content.lines().enumerate() {
         if let Some(caps) = IGNORE_REGEX.captures(line) {
             let rule = caps[1].to_string();
-<<<<<<< HEAD
             let reason = caps
                 .get(2)
                 .map(|m| m.as_str().trim().to_string())
@@ -69,10 +64,6 @@
             } else {
                 i + 1
             };
-=======
-            let reason = caps.get(2).map(|m| m.as_str().trim().to_string()).filter(|s| !s.is_empty());
-            let target = if line.trim_start().starts_with("//") { i + 2 } else { i + 1 };
->>>>>>> 204df662
             map.entry(target)
                 .or_insert_with(Vec::new)
                 .push(IgnoreDirective { rule, reason });
@@ -108,6 +99,7 @@
 
     fn scan(&self, file_path: &str, content: &str, config: &Config) -> Result<Vec<Issue>> {
         let mut issues = Vec::new();
+        let ignores = parse_ignore_directives(content);
         let ignores = parse_ignore_directives(content);
         for (i, line) in content.lines().enumerate() {
             for regex in &*SQL_INJECTION_PATTERNS {
@@ -134,6 +126,28 @@
                             diff: Some(format!("-{}\n+db.Query(\"...\", params)", line.trim())),
                         });
                     }
+                    if let Some(ignore) = find_ignore(&ignores, i + 1, "sql-injection-go") {
+                        log::info!(
+                            "Suppressed sql-injection-go at {}:{}{}",
+                            file_path,
+                            i + 1,
+                            ignore
+                                .reason
+                                .as_ref()
+                                .map(|r| format!(" - {}", r))
+                                .unwrap_or_default()
+                        );
+                    } else {
+                        issues.push(Issue {
+                            title: "Potential SQL Injection".to_string(),
+                            description: "Dynamic SQL query construction detected. Use parameterized queries instead.".to_string(),
+                            file_path: file_path.to_string(),
+                            line_number: i + 1,
+                            severity: config.rules.sql_injection_go.severity.clone(),
+                            suggested_fix: Some("Use parameterized queries instead of string concatenation.".to_string()),
+                            diff: Some(format!("-{}\n+db.Query(\"...\", params)", line.trim())),
+                        });
+                    }
                     break;
                 }
             }
@@ -155,6 +169,7 @@
 
     fn scan(&self, file_path: &str, content: &str, config: &Config) -> Result<Vec<Issue>> {
         let mut issues = Vec::new();
+        let ignores = parse_ignore_directives(content);
         let ignores = parse_ignore_directives(content);
         for (i, line) in content.lines().enumerate() {
             let uses_default_client = HTTP_DEFAULT_CLIENT_REGEX.is_match(line);
@@ -193,6 +208,38 @@
                         }),
                     });
                 }
+                if let Some(ignore) = find_ignore(&ignores, i + 1, "http-timeouts-go") {
+                    log::info!(
+                        "Suppressed http-timeouts-go at {}:{}{}",
+                        file_path,
+                        i + 1,
+                        ignore
+                            .reason
+                            .as_ref()
+                            .map(|r| format!(" - {}", r))
+                            .unwrap_or_default()
+                    );
+                } else {
+                    issues.push(Issue {
+                        title: "HTTP Request Without Timeout".to_string(),
+                        description:
+                            "HTTP requests should set a timeout to avoid hanging indefinitely."
+                                .to_string(),
+                        file_path: file_path.to_string(),
+                        line_number: i + 1,
+                        severity: config.rules.http_timeouts_go.severity.clone(),
+                        suggested_fix: Some("Use an http.Client with a Timeout set.".to_string()),
+                        diff: Some(if uses_default_client {
+                            "-http.Get(url)\n+client := &http.Client{Timeout: 10 * time.Second}\n+client.Get(url)"
+                                .to_string()
+                        } else {
+                            format!(
+                                "-{}\n+&http.Client{{Timeout: 10 * time.Second}}",
+                                line.trim()
+                            )
+                        }),
+                    });
+                }
             }
         }
         Ok(issues)
@@ -220,12 +267,6 @@
         register_scanner("secrets", || Box::new(SecretsScanner));
         register_scanner("sql-injection-go", || Box::new(SqlInjectionGoScanner));
         register_scanner("http-timeouts-go", || Box::new(HttpTimeoutsGoScanner));
-<<<<<<< HEAD
-=======
-        register_scanner("convention-deviation", || {
-            Box::new(ConventionDeviationScanner)
-        });
->>>>>>> 204df662
     });
 }
 
