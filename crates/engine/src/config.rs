--- conflicted
+++ resolved
@@ -281,6 +281,7 @@
 }
 
 #[derive(Deserialize, Serialize, Debug, Clone, PartialEq, Eq)]
+#[derive(Deserialize, Serialize, Debug, Clone, PartialEq, Eq)]
 #[serde(rename_all = "kebab-case")]
 pub struct RulesConfig {
     #[serde(default = "default_secrets_rule")]
@@ -289,7 +290,6 @@
     pub sql_injection_go: RuleConfig,
     #[serde(default = "default_http_timeouts_go_rule")]
     pub http_timeouts_go: RuleConfig,
-<<<<<<< HEAD
 }
 
 fn default_secrets_rule() -> RuleConfig {
@@ -321,12 +321,6 @@
             http_timeouts_go: default_http_timeouts_go_rule(),
         }
     }
-=======
-    #[serde(default)]
-    pub convention_deviation: RuleConfig,
-    #[serde(default = "default_disabled_rule")]
-    pub server_xss_go: RuleConfig,
->>>>>>> 204df662
 }
 
 fn default_disabled_rule() -> RuleConfig {
@@ -389,4 +383,5 @@
 
 fn default_fail_on() -> Severity {
     Severity::High
+    Severity::High
 }