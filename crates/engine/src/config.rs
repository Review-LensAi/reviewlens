--- conflicted
+++ resolved
@@ -39,13 +39,10 @@
     pub privacy: PrivacyConfig,
     #[serde(default)]
     pub paths: PathsConfig,
-<<<<<<< HEAD
     /// Configuration for the pre-built vector index used for RAG.
-=======
     #[serde(default)]
     pub report: ReportConfig,
     /// Optional path to a pre-built vector index used for RAG.
->>>>>>> fb715dac
     #[serde(skip_serializing_if = "Option::is_none")]
     #[serde(default)]
     pub index: Option<IndexConfig>,
@@ -323,14 +320,10 @@
             generation: GenerationConfig::default(),
             privacy: PrivacyConfig::default(),
             paths: PathsConfig::default(),
-<<<<<<< HEAD
             index: Some(IndexConfig::default()),
             #[allow(deprecated)]
             index_path: None,
-=======
             report: ReportConfig::default(),
-            index_path: Some(DEFAULT_INDEX_PATH.to_string()),
->>>>>>> fb715dac
             rules: RulesConfig::default(),
             fail_on: default_fail_on(),
         }
