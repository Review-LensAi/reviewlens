[package]
name = "engine"
version.workspace = true
edition.workspace = true
authors.workspace = true
description = "Core logic for the Intelligent Code Review Agent, including analysis, RAG, and reporting."
license.workspace = true
repository.workspace = true
homepage.workspace = true

[dependencies]
# Workspace dependencies
log.workspace = true
serde = { workspace = true, features = ["derive"] }
serde_json.workspace = true
toml.workspace = true
tokio = { workspace = true, features = ["macros", "rt-multi-thread"] }
async-trait.workspace = true
thiserror.workspace = true
anyhow.workspace = true
reqwest.workspace = true

# Crate-specific dependencies
# Example: for git operations
# git2 = "0.18"
# Example: for regex-based scanning
regex = "1.10"
once_cell = "1"
<<<<<<< HEAD
clap = { version = "4.5", features = ["derive"] }
=======
globset = "0.4"
>>>>>>> 87bce9f8

[features]
default = []
owasp_top_5 = []
secrets = []

[dev-dependencies]
tempfile = "3"<|MERGE_RESOLUTION|>--- conflicted
+++ resolved
@@ -26,11 +26,8 @@
 # Example: for regex-based scanning
 regex = "1.10"
 once_cell = "1"
-<<<<<<< HEAD
 clap = { version = "4.5", features = ["derive"] }
-=======
 globset = "0.4"
->>>>>>> 87bce9f8
 
 [features]
 default = []
