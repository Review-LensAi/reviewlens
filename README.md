--- conflicted
+++ resolved
@@ -136,12 +136,11 @@
 -   `crates/cli`: A thin wrapper around the `engine` that provides a command-line interface.
 -   `reviewer.toml`: The configuration file for defining project rules, LLM providers, and other settings.
 
-<<<<<<< HEAD
 ## Supported Diff Formats
 
 The engine uses the [`patch`](https://crates.io/crates/patch) crate to parse diffs in the unified format. It understands
 standard text diffs, file renames, binary file changes, and multiple hunks within a single file.
-=======
+
 ## Contributing
 See [CONTRIBUTING.md](CONTRIBUTING.md) for guidelines.
 
@@ -153,7 +152,6 @@
 
 ## License
 Licensed under the [Apache-2.0](LICENSE) license.
->>>>>>> fcffc35c
 
 ---
 
