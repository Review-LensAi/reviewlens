# Configuration

`reviewer.toml` controls how the agent behaves. Values are merged in this order of precedence:
1. CLI flags
2. Environment variables (prefixed with `REVIEWER_`)
3. Settings in `reviewer.toml`

## Paths
Define which files are scanned:
```toml
[paths]
allow = ["src/**/*.rs", "crates/**/*.rs"]
deny  = ["target/*", "**/testdata/*"]
```
Only files in `paths.allow` are indexed, helping enforce repository boundaries.

## LLM Provider
```toml
[llm]
provider = "null"
model = "gpt-4-turbo"
# api_key = "YOUR_API_KEY"
```
Set `provider` and `api_key` to use a remote model. The default `provider = "null"` keeps all analysis local.

## Privacy
```toml
[privacy.redaction]
enabled = true
patterns = []
```
Secret redaction is enabled by default, and additional patterns can be supplied. Combine this with path allowlists to ensure code privacy.

## Budget and Generation
Optional sections let you cap token usage or adjust generation parameters:
```toml
[budget.tokens]
# max-per-run = 100000

[generation]
temperature = 0.0
```

<<<<<<< HEAD
## Diagrams
When three or more changed files reference one another, the engine populates `mermaid_diagram` in the `ReviewReport` with a simple Mermaid sequence diagram. The Markdown report renders this automatically; no additional configuration is required.
=======
## Hotspot Weights
Rank hotspots by combining scanner findings and code churn:
```toml
[report.hotspot_weights]
severity = 3
churn = 1
```
Higher `severity` favors files with more findings, while `churn` boosts files with more changed lines.
>>>>>>> c18f6e8e

## Using in CI
Supply sensitive values such as API keys via environment variables in your CI system. Example GitHub Actions and GitLab CI files live in [`docs/ci/`](ci/).<|MERGE_RESOLUTION|>--- conflicted
+++ resolved
@@ -41,10 +41,9 @@
 temperature = 0.0
 ```
 
-<<<<<<< HEAD
 ## Diagrams
 When three or more changed files reference one another, the engine populates `mermaid_diagram` in the `ReviewReport` with a simple Mermaid sequence diagram. The Markdown report renders this automatically; no additional configuration is required.
-=======
+
 ## Hotspot Weights
 Rank hotspots by combining scanner findings and code churn:
 ```toml
@@ -53,7 +52,6 @@
 churn = 1
 ```
 Higher `severity` favors files with more findings, while `churn` boosts files with more changed lines.
->>>>>>> c18f6e8e
 
 ## Using in CI
 Supply sensitive values such as API keys via environment variables in your CI system. Example GitHub Actions and GitLab CI files live in [`docs/ci/`](ci/).