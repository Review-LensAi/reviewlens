--- conflicted
+++ resolved
@@ -14,7 +14,6 @@
 severity = "medium"
 ```
 
-<<<<<<< HEAD
 ## Suppression
 
 Use the following directive to ignore a specific finding:
@@ -25,10 +24,9 @@
 
 Add the comment on the offending line or the line above it. The optional reason
 will be logged when the finding is suppressed.
-=======
+
 ## Testing notes
 
 When writing tests for this rule, construct a `Config` that explicitly enables only
 `sql-injection-go`. Relying on `Config::default()` can pull in other rules and lead to
-non-deterministic behaviour if those rules modify shared state during testing.
->>>>>>> e6c29188
+non-deterministic behaviour if those rules modify shared state during testing.